--- conflicted
+++ resolved
@@ -73,13 +73,8 @@
         entrylen = struct.calcsize(self.ENTRYSTRUCT)
         rslt = []
         for (dpos, dlen, ulen, flag, typcd, nm) in self.data:
-<<<<<<< HEAD
             # Convert name 'nm' to bytes.
             nm = nm.encode('ascii')
-=======
-            if isinstance(nm, unicode):
-                nm = nm.encode('utf-8')
->>>>>>> 67610f2d
             nmlen = len(nm) + 1       # add 1 for a '\0'
             # FIXME Why are here two versions? Is it safe to remove version 4?
             # version 4
@@ -336,35 +331,25 @@
         # Version 5 - allow type 'o' = runtime option.
         try:
             if typcd in ('o', 'd'):
-<<<<<<< HEAD
-                s = b''
-=======
                 fh = None
                 ulen = 0
-                postfix = ''
->>>>>>> 67610f2d
+                postfix = b''
                 flag = 0
             elif typcd == 's':
                 # If it's a source code file, add \0 terminator as it will be
                 # executed as-is by the bootloader.
-<<<<<<< HEAD
-                s = open(pathnm, 'rb').read()
-                s = s + b'\n\0'
-=======
-                fh = open(pathnm, 'rU')
-                postfix = '\n\0'
+                # Must read this in binary-mode, too, because
+                # compression only accepts a binary stream. Further we
+                # do not process it here, so why decode?
+                fh = open(pathnm, 'rb')
+                postfix = b'\n\0'
                 ulen = os.fstat(fh.fileno()).st_size + len(postfix)
->>>>>>> 67610f2d
             else:
                 fh = open(pathnm, 'rb')
-                postfix = ''
+                postfix = b''
                 ulen = os.fstat(fh.fileno()).st_size
         except IOError:
-<<<<<<< HEAD
-            print(("Cannot find ('%s', '%s', %s, '%s')" % (nm, pathnm, flag, typcd)))
-=======
             print("Cannot find ('%s', '%s', %s, '%s')" % (nm, pathnm, flag, typcd))
->>>>>>> 67610f2d
             raise
 
         where = self.lib.tell()
