#!/usr/bin/env python
# Copyright (C) 2005, Giovanni Bajo
# Based on previous work under copyright (c) 2001, 2002 McMillan Enterprises, Inc.
#
# This program is free software; you can redistribute it and/or
# modify it under the terms of the GNU General Public License
# as published by the Free Software Foundation; either version 2
# of the License, or (at your option) any later version.
#
# This program is distributed in the hope that it will be useful,
# but WITHOUT ANY WARRANTY; without even the implied warranty of
# MERCHANTABILITY or FITNESS FOR A PARTICULAR PURPOSE.  See the
# GNU General Public License for more details.
#
# You should have received a copy of the GNU General Public License
# along with this program; if not, write to the Free Software
# Foundation, Inc., 51 Franklin Street, Fifth Floor, Boston, MA  02110-1301, USA

# This program will execute any file with name test*<digit>.py. If your test
# need an aditional dependency name it test*<digit><letter>.py to be ignored
# by this program but be recognizable by any one as a dependency of that
# particual test.

import os, sys, glob, string
import shutil

try:
    here=os.path.dirname(__file__)
except NameError:
    here=os.path.dirname(sys.argv[0])
os.chdir(here)
PYTHON = sys.executable
if sys.platform[:3] == 'win':
    if string.find(PYTHON, ' ') > -1:
        PYTHON='"%s"' % PYTHON

def clean():
    distdirs = glob.glob('disttest*')
    for dir in distdirs:
        try:
            shutil.rmtree(dir)
        except OSError, e:
            print e
    builddirs = glob.glob('buildtest*')
    for dir in builddirs:
        try:
            shutil.rmtree(dir)
        except OSError, e:
            print e
    wfiles = glob.glob('warn*.txt')
    for file in wfiles:
        try:
            os.remove(file)
        except OSError, e:
            print e

<<<<<<< HEAD
def runtests(sources=None):
=======
def runtests(alltests, filters=None):
>>>>>>> addf9204
    info = "Executing PyInstaller tests in: %s" % os.getcwd()
    print "*"*len(info)
    print info
    print "*"*len(info)
<<<<<<< HEAD
    alltests = glob.glob('test*[0-9].py')
    if not sources:
        tests = alltests
    else:
        tests = []
        for part in sources:
            tests += [t for t in alltests if part in t and t not in tests]
    tests.sort(key=lambda x: (len(x), x)) # test1 < test10
    path = os.environ["PATH"]
=======
    build_python = open("python_exe.build", "w")                                     
    build_python.write(sys.executable)                                               
    build_python.close()
    if not filters:
        tests = alltests
    else:
        tests = []
        for part in filters:
            tests += [t for t in alltests if part in t and t not in tests]
    tests.sort(key=lambda x: (len(x), x)) # test1 < test10
    path = os.environ["PATH"]
    counter = dict(passed=[],failed=[])
>>>>>>> addf9204
    for src in tests:
        print
        print "################## BUILDING TEST %s #################################" % src
        print
        test = os.path.splitext(os.path.basename(src))[0]
        os.system('%s ../Build.py %s' % (PYTHON, test+".spec"))
        # Run the test in a clean environment to make sure they're really self-contained
        del os.environ["PATH"]
        print
        print "################## EXECUTING TEST %s ################################" % src
        print
        res = os.system('dist%s%s%s.exe' % (test, os.sep, test))
        os.environ["PATH"] = path
<<<<<<< HEAD
        assert res == 0, "%s Test error!" % src
        print "################## FINISHING TEST %s ################################" % src

if __name__ == '__main__':
    if len(sys.argv) == 1:
        clean()
        runtests()
    if '--clean' in sys.argv:
        clean()
    if '--run' in sys.argv:
        runtests(sys.argv[2:])
=======
        if res == 0:
            counter["passed"].append(src)
            print "################## FINISHING TEST %s ################################" % src
        else:
            counter["failed"].append(src)
            print "#################### TEST %s FAILED #################################" % src
    print counter

if __name__ == '__main__':
    normal_tests = glob.glob('test*[0-9].py')
    interactive_tests = glob.glob('test*[0-9]i.py')
    args = sys.argv[1:]
    
    if "-i" in args:
        print "Running interactive tests"
        tests = interactive_tests
    else:
        print "Running normal tests (-i for interactive tests)"
        tests = normal_tests

    clean()
    runtests(tests)
>>>>>>> addf9204
<|MERGE_RESOLUTION|>--- conflicted
+++ resolved
@@ -54,26 +54,11 @@
         except OSError, e:
             print e
 
-<<<<<<< HEAD
-def runtests(sources=None):
-=======
 def runtests(alltests, filters=None):
->>>>>>> addf9204
     info = "Executing PyInstaller tests in: %s" % os.getcwd()
     print "*"*len(info)
     print info
     print "*"*len(info)
-<<<<<<< HEAD
-    alltests = glob.glob('test*[0-9].py')
-    if not sources:
-        tests = alltests
-    else:
-        tests = []
-        for part in sources:
-            tests += [t for t in alltests if part in t and t not in tests]
-    tests.sort(key=lambda x: (len(x), x)) # test1 < test10
-    path = os.environ["PATH"]
-=======
     build_python = open("python_exe.build", "w")                                     
     build_python.write(sys.executable)                                               
     build_python.close()
@@ -86,7 +71,6 @@
     tests.sort(key=lambda x: (len(x), x)) # test1 < test10
     path = os.environ["PATH"]
     counter = dict(passed=[],failed=[])
->>>>>>> addf9204
     for src in tests:
         print
         print "################## BUILDING TEST %s #################################" % src
@@ -100,19 +84,6 @@
         print
         res = os.system('dist%s%s%s.exe' % (test, os.sep, test))
         os.environ["PATH"] = path
-<<<<<<< HEAD
-        assert res == 0, "%s Test error!" % src
-        print "################## FINISHING TEST %s ################################" % src
-
-if __name__ == '__main__':
-    if len(sys.argv) == 1:
-        clean()
-        runtests()
-    if '--clean' in sys.argv:
-        clean()
-    if '--run' in sys.argv:
-        runtests(sys.argv[2:])
-=======
         if res == 0:
             counter["passed"].append(src)
             print "################## FINISHING TEST %s ################################" % src
@@ -135,4 +106,3 @@
 
     clean()
     runtests(tests)
->>>>>>> addf9204
